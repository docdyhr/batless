[package]
name = "batless"
<<<<<<< HEAD
version = "0.1.4"
=======
version = "0.1.5"
>>>>>>> 1265d831
edition = "2021"
authors = ["Thomas <thomas@docdyhr.com>"]
description = "A non-blocking, LLM-friendly code viewer inspired by bat"
license = "MIT"
readme = "README.md"
homepage = "https://github.com/docdyhr/batless"
repository = "https://github.com/docdyhr/batless"
documentation = "https://docs.rs/batless"
keywords = ["cli", "syntax-highlighting", "code-viewer", "ai", "automation"]
categories = ["command-line-utilities", "development-tools", "text-processing"]
exclude = [
    "target/",
    "*.tmp",
    "test_file*.txt",
    "demo_output.txt",
    ".github/",
    "demo.sh",
]

[lib]
name = "batless"
path = "src/lib.rs"

[[bin]]
name = "batless"
path = "src/main.rs"

[dependencies]
clap = { version = "4", features = ["derive"] }
clap_complete = "4.5"
syntect = { version = "5", default-features = false, features = [
    "parsing",
    "default-syntaxes",
    "default-themes",
    "html",
    "dump-load",
    "regex-onig",
] }
is-terminal = "0.4"
termcolor = "1.4"
serde = { version = "1.0", features = ["derive"] }
serde_json = "1.0"
strip-ansi-escapes = "0.2"
lazy_static = "1.4"
encoding_rs = "0.8"

[dev-dependencies]
tempfile = "3.8"
serde_json = "1.0"

# Enhanced testing dependencies
proptest = { version = "1.4", default-features = false, features = ["std"] }
criterion = { version = "0.5", features = ["html_reports"] }

[[bench]]
name = "performance"
harness = false<|MERGE_RESOLUTION|>--- conflicted
+++ resolved
@@ -1,10 +1,6 @@
 [package]
 name = "batless"
-<<<<<<< HEAD
-version = "0.1.4"
-=======
 version = "0.1.5"
->>>>>>> 1265d831
 edition = "2021"
 authors = ["Thomas <thomas@docdyhr.com>"]
 description = "A non-blocking, LLM-friendly code viewer inspired by bat"
